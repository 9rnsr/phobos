--- conflicted
+++ resolved
@@ -106,22 +106,14 @@
     }
 
     ///
-<<<<<<< HEAD
-    this(T: long) (T x) pure
-=======
-    this(T)(T x) if (isIntegral!T)
->>>>>>> 776ee9ef
+    this(T)(T x) pure if (isIntegral!T)
     {
         data = data.init; // @@@: Workaround for compiler bug
         opAssign(x);
     }
 
     ///
-<<<<<<< HEAD
-    BigInt opAssign(T: long)(T x) pure
-=======
-    BigInt opAssign(T)(T x) if (isIntegral!T)
->>>>>>> 776ee9ef
+    BigInt opAssign(T)(T x) pure if (isIntegral!T)
     {
         data = cast(ulong)((x < 0) ? -x : x);
         sign = (x < 0);
@@ -269,13 +261,8 @@
     }
 
     //
-<<<<<<< HEAD
     int opBinary(string op, T : int)(T y) pure
-        if (op == "%")
-=======
-    int opBinary(string op, T : int)(T y)
         if (op == "%" && isIntegral!T)
->>>>>>> 776ee9ef
     {
         assert(y!=0);
         uint u = y < 0 ? -y : y;
@@ -286,25 +273,15 @@
     }
 
     // Commutative operators
-<<<<<<< HEAD
     BigInt opBinaryRight(string op, T)(T y) pure
-        if ((op=="+" || op=="*") && !is(T: BigInt))
-=======
-    BigInt opBinaryRight(string op, T)(T y)
         if ((op=="+" || op=="*") && isIntegral!T)
->>>>>>> 776ee9ef
     {
         return opBinary!(op)(y);
     }
 
     //  BigInt = integer op BigInt
-<<<<<<< HEAD
     BigInt opBinaryRight(string op, T)(T y) pure
-        if (op == "-" && is(T: long))
-=======
-    BigInt opBinaryRight(string op, T)(T y)
         if (op == "-" && isIntegral!T)
->>>>>>> 776ee9ef
     {
         ulong u = cast(ulong)(y < 0 ? -y : y);
         BigInt r;
@@ -318,13 +295,8 @@
     }
 
     //  integer = integer op BigInt
-<<<<<<< HEAD
     T opBinaryRight(string op, T)(T x) pure
-        if ((op=="%" || op=="/") && is(T: long))
-=======
-    T opBinaryRight(string op, T)(T x)
         if ((op=="%" || op=="/") && isIntegral!T)
->>>>>>> 776ee9ef
     {
         static if (op == "%")
         {
@@ -380,11 +352,7 @@
     }
 
     ///
-<<<<<<< HEAD
-    bool opEquals(T: long)(T y) const pure
-=======
-    bool opEquals(T)(T y) const if (isIntegral!T)
->>>>>>> 776ee9ef
+    bool opEquals(T)(T y) const pure if (isIntegral!T)
     {
         if (sign != (y<0))
             return 0;
@@ -392,17 +360,13 @@
     }
 
     ///
-<<<<<<< HEAD
-    int opCmp(T:long)(T y) pure
-=======
-    T opCast(T:bool)()
+    T opCast(T:bool)() pure
     {
         return !isZero();
     }
 
     ///
-    int opCmp(T)(T y) if (isIntegral!T)
->>>>>>> 776ee9ef
+    int opCmp(T)(T y) pure if (isIntegral!T)
     {
         if (sign != (y<0) )
             return sign ? -1 : 1;
@@ -521,11 +485,7 @@
     }
 +/
 private:
-<<<<<<< HEAD
-    void negate() pure
-=======
     void negate() pure nothrow @safe
->>>>>>> 776ee9ef
     {
         if (!data.isZero())
             sign = !sign;
