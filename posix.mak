# Makefile to build linux D runtime library libphobos2.a and its unit test
#
# make clean => removes all targets built by the makefile
#
# make zip => creates a zip file of all the sources (not targets)
# referred to by the makefile, including the makefile
#
# make release => makes release build of the library (this is also the
# default target)
#
# make debug => makes debug build of the library
#
# make unittest => builds all unittests (for both debug and release)
# and runs them
#
# make html => makes html documentation
#
# make install => copies library to /usr/lib

# Configurable stuff, usually from the command line
#
# OS can be linux, win32, win32remote, win32wine, osx, or freebsd. If left
# blank, the system will be determined by using uname

QUIET:=@

OS:=
uname_S:=$(shell uname -s)
ifeq (Darwin,$(uname_S))
	OS:=osx
endif
ifeq (Linux,$(uname_S))
	OS:=linux
endif
ifeq (FreeBSD,$(uname_S))
	OS:=freebsd
endif
ifeq (OpenBSD,$(uname_S))
	OS:=openbsd
endif
ifeq (Solaris,$(uname_S))
	OS:=solaris
endif
ifeq (SunOS,$(uname_S))
	OS:=solaris
endif
ifeq (,$(OS))
	$(error Unrecognized or unsupported OS for uname: $(uname_S))
endif

# For now, 32 bit is the default model
ifeq (,$(MODEL))
	MODEL:=32
endif

override PIC:=$(if $(PIC),-fPIC,)

# Configurable stuff that's rarely edited
DRUNTIME_PATH = ../druntime
ZIPFILE = phobos.zip
ROOT_OF_THEM_ALL = generated
ROOT = $(ROOT_OF_THEM_ALL)/$(OS)/$(BUILD)/$(MODEL)
# Documentation-related stuff
DOCSRC = ../d-programming-language.org
WEBSITE_DIR = ../web
DOC_OUTPUT_DIR = $(WEBSITE_DIR)/phobos-prerelease
BIGDOC_OUTPUT_DIR = /tmp
SRC_DOCUMENTABLES = index.d $(addsuffix .d,$(STD_MODULES) $(STD_NET_MODULES) $(STD_DIGEST_MODULES) $(EXTRA_DOCUMENTABLES))
STDDOC = $(DOCSRC)/std.ddoc
BIGSTDDOC = $(DOCSRC)/std_consolidated.ddoc
DDOCFLAGS=-m$(MODEL) -d -c -o- -version=StdDdoc -I$(DRUNTIME_PATH)/import $(DMDEXTRAFLAGS)

# BUILD can be debug or release, but is unset by default; recursive
# invocation will set it. See the debug and release targets below.
BUILD =

# Fetch the makefile name, will use it in recursive calls
MAKEFILE:=$(lastword $(MAKEFILE_LIST))

# Set DRUNTIME name and full path
ifeq (,$(findstring win,$(OS)))
	DRUNTIME = $(DRUNTIME_PATH)/lib/libdruntime-$(OS)$(MODEL).a
	DRUNTIMESO = $(DRUNTIME_PATH)/lib/libdruntime-$(OS)$(MODEL)so.a
else
	DRUNTIME = $(DRUNTIME_PATH)/lib/druntime.lib
endif

# Set CC and DMD
ifeq ($(OS),win32wine)
	CC = wine dmc.exe
	DMD ?= wine dmd.exe
	RUN = wine
else
	ifeq ($(OS),win32remote)
		DMD ?= ssh 206.125.170.138 "cd code/dmd/phobos && dmd"
		CC = ssh 206.125.170.138 "cd code/dmd/phobos && dmc"
	else
		DMD ?= dmd
		ifeq ($(OS),win32)
			CC = dmc
		else
			CC = cc
		endif
	endif
	RUN =
endif

# Set CFLAGS
CFLAGS :=
ifneq (,$(filter cc% gcc% clang% icc% egcc%, $(CC)))
	CFLAGS += -m$(MODEL) $(PIC)
	ifeq ($(BUILD),debug)
		CFLAGS += -g
	else
		CFLAGS += -O3
	endif
endif

# Set DFLAGS
DFLAGS := -I$(DRUNTIME_PATH)/import $(DMDEXTRAFLAGS) -w -d -property -m$(MODEL) $(PIC)
ifeq ($(BUILD),debug)
	DFLAGS += -g -debug
else
	DFLAGS += -O -release
endif

# Set DOTOBJ and DOTEXE
ifeq (,$(findstring win,$(OS)))
	DOTOBJ:=.o
	DOTEXE:=
	PATHSEP:=/
else
	DOTOBJ:=.obj
	DOTEXE:=.exe
	PATHSEP:=$(shell echo "\\")
endif

# Set LINKOPTS
ifeq (,$(findstring win,$(OS)))
    ifeq (freebsd,$(OS))
        LINKOPTS=-L-L$(ROOT)
    else
        LINKOPTS=-L-ldl -L-L$(ROOT)
    endif
else
    LINKOPTS=-L/co $(LIB)
endif

# Set DDOC, the documentation generator
DDOC=$(DMD)

# Set LIB, the ultimate target
ifeq (,$(findstring win,$(OS)))
	LIB = $(ROOT)/libphobos2.a
	LIBSO = $(ROOT)/libphobos2so.so
else
	LIB = $(ROOT)/phobos.lib
endif

################################################################################
MAIN = $(ROOT)/emptymain.d

# Stuff in std/
STD_MODULES = $(addprefix std/, algorithm array ascii base64 bigint		\
        bitmanip compiler complex concurrency container conv		\
        cstream csv datetime demangle encoding exception	\
        file format functional getopt json math mathspecial md5	\
<<<<<<< HEAD
        meta metastrings mmfile numeric outbuffer parallelism path perf	\
        process random range regex regexp signals socket socketstream	\
=======
        metastrings mmfile numeric outbuffer parallelism path		\
        process random range regex signals socket socketstream	\
>>>>>>> c277c075
        stdint stdio stdiobase stream string syserror system traits		\
        typecons typetuple uni uri utf uuid variant xml zip zlib)

STD_NET_MODULES = $(addprefix std/net/, isemail curl)

STD_DIGEST_MODULES = $(addprefix std/digest/, digest crc md ripemd sha)

# OS-specific D modules
EXTRA_MODULES_LINUX := $(addprefix std/c/linux/, linux socket)
EXTRA_MODULES_OSX := $(addprefix std/c/osx/, socket)
EXTRA_MODULES_FREEBSD := $(addprefix std/c/freebsd/, socket)
EXTRA_MODULES_WIN32 := $(addprefix std/c/windows/, com stat windows		\
		winsock) $(addprefix std/windows/, charset iunknown syserror)
ifeq (,$(findstring win,$(OS)))
	EXTRA_DOCUMENTABLES:=$(EXTRA_MODULES_LINUX)
else
	EXTRA_DOCUMENTABLES:=$(EXTRA_MODULES_WIN32)
endif

# Other D modules that aren't under std/
EXTRA_DOCUMENTABLES += $(addprefix etc/c/,curl sqlite3 zlib) $(addprefix	\
std/c/, fenv locale math process stdarg stddef stdio stdlib string	\
time wcharh)
EXTRA_MODULES += $(EXTRA_DOCUMENTABLES) $(addprefix			\
	std/internal/digest/, sha_SSSE3 ) $(addprefix \
	std/internal/math/, biguintcore biguintnoasm biguintx86	\
	gammafunction errorfunction) $(addprefix std/internal/, \
	processinit uni uni_tab) $(addprefix std/internal/meta/, meta)

# Aggregate all D modules relevant to this build
D_MODULES = crc32 $(STD_MODULES) $(EXTRA_MODULES) $(STD_NET_MODULES) $(STD_DIGEST_MODULES)
# Add the .d suffix to the module names
D_FILES = $(addsuffix .d,$(D_MODULES))
# Aggregate all D modules over all OSs (this is for the zip file)
ALL_D_FILES = $(addsuffix .d, $(D_MODULES) \
$(EXTRA_MODULES_LINUX) $(EXTRA_MODULES_OSX) $(EXTRA_MODULES_FREEBSD) $(EXTRA_MODULES_WIN32)) \
	std/internal/windows/advapi32.d \
	std/windows/registry.d std/c/linux/pthread.d std/c/linux/termios.d \
	std/c/linux/tipc.d std/net/isemail.d std/net/curl.d

# C files to be part of the build
C_MODULES = $(addprefix etc/c/zlib/, adler32 compress crc32 deflate	\
	gzclose gzlib gzread gzwrite infback inffast inflate inftrees trees uncompr zutil)
C_FILES = $(addsuffix .c,$(C_MODULES))
# C files that are not compiled (right now only zlib-related)
C_EXTRAS = $(addprefix etc/c/zlib/, algorithm.txt ChangeLog crc32.h	\
deflate.h example.c inffast.h inffixed.h inflate.h inftrees.h		\
linux.mak minigzip.c osx.mak README trees.h win32.mak zconf.h		\
win64.mak \
gzguts.h zlib.3 zlib.h zutil.h)
# Aggregate all C files over all OSs (this is for the zip file)
ALL_C_FILES = $(C_FILES) $(C_EXTRAS)

OBJS = $(addsuffix $(DOTOBJ),$(addprefix $(ROOT)/,$(C_MODULES)))

################################################################################
# Rules begin here
################################################################################

ifeq ($(BUILD),)
# No build was defined, so here we define release and debug
# targets. BUILD is not defined in user runs, only by recursive
# self-invocations. So the targets in this branch are accessible to
# end users.
ifeq (linux,$(OS))
release :
	$(MAKE) --no-print-directory -f $(MAKEFILE) OS=$(OS) MODEL=$(MODEL) BUILD=release PIC=1 dll
	$(MAKE) --no-print-directory -f $(MAKEFILE) OS=$(OS) MODEL=$(MODEL) BUILD=release
else
release :
	$(MAKE) --no-print-directory -f $(MAKEFILE) OS=$(OS) MODEL=$(MODEL) BUILD=release
endif
debug :
	$(MAKE) --no-print-directory -f $(MAKEFILE) OS=$(OS) MODEL=$(MODEL) BUILD=debug
unittest :
	$(MAKE) --no-print-directory -f $(MAKEFILE) OS=$(OS) MODEL=$(MODEL) BUILD=debug unittest
	$(MAKE) --no-print-directory -f $(MAKEFILE) OS=$(OS) MODEL=$(MODEL) BUILD=release unittest
else
# This branch is normally taken in recursive builds. All we need to do
# is set the default build to $(BUILD) (which is either debug or
# release) and then let the unittest depend on that build's unittests.
$(BUILD) : $(LIB)
unittest : $(addsuffix $(DOTEXE),$(addprefix $(ROOT)/unittest/,$(D_MODULES)))
endif

################################################################################

$(ROOT)/%$(DOTOBJ) : %.c
	@[ -d $(dir $@) ] || mkdir -p $(dir $@) || [ -d $(dir $@) ]
	$(CC) -c $(CFLAGS) $< -o$@

$(LIB) : $(OBJS) $(ALL_D_FILES) $(DRUNTIME)
	$(DMD) $(DFLAGS) -lib -of$@ $(DRUNTIME) $(D_FILES) $(OBJS)

dll : $(LIBSO)

$(LIBSO): $(OBJS) $(ALL_D_FILES) $(DRUNTIME)
	$(DMD) $(DFLAGS) -shared -debuglib= -defaultlib= -of$@ $(DRUNTIMESO) $(D_FILES) $(OBJS)

ifeq (osx,$(OS))
# Build fat library that combines the 32 bit and the 64 bit libraries
libphobos2.a : generated/osx/release/32/libphobos2.a generated/osx/release/64/libphobos2.a
	lipo generated/osx/release/32/libphobos2.a generated/osx/release/64/libphobos2.a -create -output generated/osx/release/libphobos2.a
endif

$(addprefix $(ROOT)/unittest/,$(DISABLED_TESTS)) :
	@echo Testing $@ - disabled

$(ROOT)/unittest/%$(DOTEXE) : %.d $(LIB) $(ROOT)/emptymain.d
	@echo Testing $@
	$(QUIET)$(DMD) $(DFLAGS) -unittest $(LINKOPTS) $(subst /,$(PATHSEP),"-of$@") \
	 	$(ROOT)/emptymain.d $<
# make the file very old so it builds and runs again if it fails
	@touch -t 197001230123 $@
# run unittest in its own directory
	$(QUIET)$(RUN) $@
# succeeded, render the file new again
	@touch $@

# Disable implicit rule
%$(DOTEXE) : %$(DOTOBJ)

$(ROOT)/emptymain.d : $(ROOT)/.directory
	@echo 'void main(){}' >$@

$(ROOT)/.directory :
	mkdir -p $(ROOT) || exists $(ROOT)
	touch $@

clean :
	rm -rf $(ROOT_OF_THEM_ALL) $(ZIPFILE) $(DOC_OUTPUT_DIR)

zip :
	zip $(ZIPFILE) $(MAKEFILE) $(ALL_D_FILES) $(ALL_C_FILES) win32.mak win64.mak

install : release
	sudo cp $(LIB) /usr/lib/

$(DRUNTIME) :
	$(MAKE) -C $(DRUNTIME_PATH) -f posix.mak MODEL=$(MODEL)

###########################################################
# html documentation

HTMLS=$(addprefix $(DOC_OUTPUT_DIR)/, $(subst /,_,$(subst .d,.html,	\
	$(SRC_DOCUMENTABLES))))
BIGHTMLS=$(addprefix $(BIGDOC_OUTPUT_DIR)/, $(subst /,_,$(subst	\
	.d,.html, $(SRC_DOCUMENTABLES))))

$(DOC_OUTPUT_DIR)/. :
	mkdir -p $@

$(DOC_OUTPUT_DIR)/std_%.html : std/%.d $(STDDOC)
	$(DDOC) $(DDOCFLAGS)  $(STDDOC) -Df$@ $<

$(DOC_OUTPUT_DIR)/std_meta.html : std/internal/meta/meta.d $(STDDOC)
	$(DDOC) $(DDOCFLAGS)  $(STDDOC) -Df$@ $<

$(DOC_OUTPUT_DIR)/std_c_%.html : std/c/%.d $(STDDOC)
	$(DDOC) $(DDOCFLAGS)  $(STDDOC) -Df$@ $<

$(DOC_OUTPUT_DIR)/std_c_linux_%.html : std/c/linux/%.d $(STDDOC)
	$(DDOC) $(DDOCFLAGS)  $(STDDOC) -Df$@ $<

$(DOC_OUTPUT_DIR)/std_c_windows_%.html : std/c/windows/%.d $(STDDOC)
	$(DDOC) $(DDOCFLAGS) -Df$@ $<

$(DOC_OUTPUT_DIR)/std_net_%.html : std/net/%.d $(STDDOC)
	$(DDOC) $(DDOCFLAGS)  $(STDDOC) -Df$@ $<

$(DOC_OUTPUT_DIR)/std_digest_%.html : std/digest/%.d $(STDDOC)
	$(DDOC) $(DDOCFLAGS)  $(STDDOC) -Df$@ $<

$(DOC_OUTPUT_DIR)/etc_c_%.html : etc/c/%.d $(STDDOC)
	$(DDOC) $(DDOCFLAGS)  $(STDDOC) -Df$@ $<

$(DOC_OUTPUT_DIR)/%.html : %.d $(STDDOC)
	$(DDOC) $(DDOCFLAGS)  $(STDDOC) -Df$@ $<

html : $(DOC_OUTPUT_DIR)/. $(HTMLS) $(STYLECSS_TGT)

rsync-prerelease : html
	rsync -avz $(DOC_OUTPUT_DIR)/ d-programming@digitalmars.com:data/phobos-prerelease/
	rsync -avz $(WEBSITE_DIR)/ d-programming@digitalmars.com:data/phobos-prerelase/

html_consolidated :
	$(DDOC) $(DDOCFLAGS) -Df$(DOCSRC)/std_consolidated_header.html $(DOCSRC)/std_consolidated_header.dd
	$(DDOC) $(DDOCFLAGS) -Df$(DOCSRC)/std_consolidated_footer.html $(DOCSRC)/std_consolidated_footer.dd
	$(MAKE) DOC_OUTPUT_DIR=$(BIGDOC_OUTPUT_DIR) STDDOC=$(BIGSTDDOC) html -j 8
	cat $(DOCSRC)/std_consolidated_header.html $(BIGHTMLS)	\
	$(DOCSRC)/std_consolidated_footer.html > $(DOC_OUTPUT_DIR)/std_consolidated.html
<|MERGE_RESOLUTION|>--- conflicted
+++ resolved
@@ -165,13 +165,8 @@
         bitmanip compiler complex concurrency container conv		\
         cstream csv datetime demangle encoding exception	\
         file format functional getopt json math mathspecial md5	\
-<<<<<<< HEAD
-        meta metastrings mmfile numeric outbuffer parallelism path perf	\
-        process random range regex regexp signals socket socketstream	\
-=======
-        metastrings mmfile numeric outbuffer parallelism path		\
+        meta metastrings mmfile numeric outbuffer parallelism path		\
         process random range regex signals socket socketstream	\
->>>>>>> c277c075
         stdint stdio stdiobase stream string syserror system traits		\
         typecons typetuple uni uri utf uuid variant xml zip zlib)
 
