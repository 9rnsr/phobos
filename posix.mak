--- conflicted
+++ resolved
@@ -165,18 +165,10 @@
 STD_NET_MODULES = $(addprefix std/net/, isemail)
 
 # Other D modules that aren't under std/
-<<<<<<< HEAD
 EXTRA_DOCUMENTABLES = $(addprefix etc/c/,curl zlib)
-EXTRA_MODULES := $(addprefix std/c/, stdarg stdio)			\
-	$(EXTRA_DOCUMENTABLES) $(addprefix std/internal/math/,	\
-	biguintcore biguintnoasm								\
-        biguintx86 gammafunction errorfunction)
-=======
-EXTRA_MODULES := $(addprefix std/c/, stdarg stdio) $(addprefix etc/c/,	\
-        zlib) $(addprefix std/internal/math/, biguintcore biguintnoasm  \
-        biguintx86 gammafunction errorfunction) $(addprefix etc/c/, curl \
-		  sqlite3)
->>>>>>> d5064212
+EXTRA_MODULES := $(addprefix std/c/, stdarg stdio) \
+	$(EXTRA_DOCUMENTABLES) $(addprefix std/internal/math/, \
+	biguintcore biguintnoasm biguintx86 gammafunction errorfunction)
 
 # OS-specific D modules
 EXTRA_MODULES_LINUX := $(addprefix std/c/linux/, linux socket)
