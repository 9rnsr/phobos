# Makefile to build linux D runtime library libphobos2.a and its unit test
#
# make clean => removes all targets built by the makefile
#
# make zip => creates a zip file of all the sources (not targets)
# referred to by the makefile, including the makefile
#
# make release => makes release build of the library (this is also the
# default target)
#
# make debug => makes debug build of the library
#
# make unittest => builds all unittests (for both debug and release)
# and runs them
#
# make html => makes html documentation
#
# make install => copies library to /usr/lib

# Configurable stuff, usually from the command line
#
# OS can be linux, win32, win32remote, win32wine, osx, or freebsd. If left
# blank, the system will be determined by using uname

ifeq (,$(OS))
    OS:=$(shell uname)
    ifeq (Darwin,$(OS))
        OS:=osx
    else
        ifeq (Linux,$(OS))
            OS:=linux
        else
            ifeq (FreeBSD,$(OS))
                OS:=freebsd
            else
                $(error Unrecognized or unsupported OS for uname: $(OS))
            endif
        endif
    endif
endif

# For now, 32 bit is the default model
ifeq (,$(MODEL))
	MODEL:=32
endif

# Configurable stuff that's rarely edited
DRUNTIME_PATH = ../druntime
ZIPFILE = phobos.zip
ROOT_OF_THEM_ALL = generated
ROOT = $(ROOT_OF_THEM_ALL)/$(OS)/$(BUILD)/$(MODEL)
# Documentation-related stuff
DOCSRC = ../d-programming-language.org
WEBSITE_DIR = ../web
DOC_OUTPUT_DIR = $(WEBSITE_DIR)/phobos-prerelease
BIGDOC_OUTPUT_DIR = /tmp
SRC_DOCUMENTABLES = index.d $(addsuffix .d,$(STD_MODULES) $(STD_NET_MODULES) $(STD_HASH_MODULES) $(EXTRA_DOCUMENTABLES))
STDDOC = $(DOCSRC)/std.ddoc
BIGSTDDOC = $(DOCSRC)/std_consolidated.ddoc
DDOCFLAGS=-m$(MODEL) -d -c -o- -version=StdDdoc -I$(DRUNTIME_PATH)/import $(DMDEXTRAFLAGS)

# Variable defined in an OS-dependent manner (see below)
CFLAGS =
DFLAGS =

# BUILD can be debug or release, but is unset by default; recursive
# invocation will set it. See the debug and release targets below.
BUILD =

# Fetch the makefile name, will use it in recursive calls
MAKEFILE:=$(lastword $(MAKEFILE_LIST))

# Set DRUNTIME name and full path
ifeq (,$(findstring win,$(OS)))
	DRUNTIME = $(DRUNTIME_PATH)/lib/libdruntime-$(OS)$(MODEL).a
else
	DRUNTIME = $(DRUNTIME_PATH)/lib/druntime.lib
endif

# Set CC and DMD
ifeq ($(OS),win32wine)
	CC = wine dmc.exe
	DMD ?= wine dmd.exe
	RUN = wine
else
	ifeq ($(OS),win32remote)
		DMD ?= ssh 206.125.170.138 "cd code/dmd/phobos && dmd"
		CC = ssh 206.125.170.138 "cd code/dmd/phobos && dmc"
	else
		DMD ?= dmd
		ifeq ($(OS),win32)
			CC = dmc
		else
			CC = cc
		endif
	endif
	RUN =
endif

# Set CFLAGS
ifeq ($(CC),cc)
	CFLAGS += -m$(MODEL)
	ifeq ($(BUILD),debug)
		CFLAGS += -g
	else
		CFLAGS += -O3
	endif
endif

# Set DFLAGS
DFLAGS := -I$(DRUNTIME_PATH)/import $(DMDEXTRAFLAGS) -w -d -property -m$(MODEL)
ifeq ($(BUILD),debug)
	DFLAGS += -g -debug
else
	DFLAGS += -O -release
endif

# Set DOTOBJ and DOTEXE
ifeq (,$(findstring win,$(OS)))
	DOTOBJ:=.o
	DOTEXE:=
	PATHSEP:=/
else
	DOTOBJ:=.obj
	DOTEXE:=.exe
	PATHSEP:=$(shell echo "\\")
endif

# Set LINKOPTS
ifeq (,$(findstring win,$(OS)))
    ifeq (freebsd,$(OS))
        LINKOPTS=-L-L$(ROOT)
    else
        LINKOPTS=-L-ldl -L-L$(ROOT)
    endif
else
    LINKOPTS=-L/co $(LIB)
endif

# Set DDOC, the documentation generator
DDOC=$(DMD)

# Set LIB, the ultimate target
ifeq (,$(findstring win,$(OS)))
	LIB = $(ROOT)/libphobos2.a
else
	LIB = $(ROOT)/phobos.lib
endif

################################################################################
MAIN = $(ROOT)/emptymain.d

# Stuff in std/
STD_MODULES = $(addprefix std/, algorithm array ascii base64 bigint		\
        bitmanip compiler complex concurrency container conv		\
        cpuid cstream ctype csv datetime demangle encoding exception	\
<<<<<<< HEAD
        file format functional getopt json loader math mathspecial md5 	\
        meta metastrings mmfile numeric	outbuffer parallelism path perf \
        process random range regex regexp signals socket socketstream 	\
        stdint stdio stdiobase stream string syserror system traits 	\
=======
        file format functional getopt json math mathspecial md5	\
        metastrings mmfile numeric outbuffer parallelism path perf		\
        process random range regex regexp signals socket socketstream	\
        stdint stdio stdiobase stream string syserror system traits		\
>>>>>>> 944987d4
        typecons typetuple uni uri utf variant xml zip zlib)

STD_NET_MODULES = $(addprefix std/net/, isemail curl)

STD_HASH_MODULES = $(addprefix std/hash/, crc32)

# OS-specific D modules
EXTRA_MODULES_LINUX := $(addprefix std/c/linux/, linux socket)
EXTRA_MODULES_OSX := $(addprefix std/c/osx/, socket)
EXTRA_MODULES_FREEBSD := $(addprefix std/c/freebsd/, socket)
EXTRA_MODULES_WIN32 := $(addprefix std/c/windows/, com stat windows		\
		winsock) $(addprefix std/windows/, charset iunknown syserror)
ifeq (,$(findstring win,$(OS)))
	EXTRA_DOCUMENTABLES:=$(EXTRA_MODULES_LINUX)
else
	EXTRA_DOCUMENTABLES:=$(EXTRA_MODULES_WIN32)
endif

# Other D modules that aren't under std/
EXTRA_DOCUMENTABLES += $(addprefix etc/c/,curl sqlite3 zlib) $(addprefix	\
std/c/, fenv locale math process stdarg stddef stdio stdlib string	\
time wcharh)
EXTRA_MODULES += $(EXTRA_DOCUMENTABLES) $(addprefix			\
	std/internal/math/, biguintcore biguintnoasm biguintx86	\
	gammafunction errorfunction) $(addprefix std/internal/, \
	processinit uni uni_tab) $(addprefix std/internal/meta/, meta)

# Aggregate all D modules relevant to this build
D_MODULES = $(STD_MODULES) $(EXTRA_MODULES) $(STD_NET_MODULES) $(STD_HASH_MODULES)
# Add the .d suffix to the module names
D_FILES = $(addsuffix .d,$(D_MODULES))
# Aggregate all D modules over all OSs (this is for the zip file)
ALL_D_FILES = $(addsuffix .d, $(D_MODULES) \
$(EXTRA_MODULES_LINUX) $(EXTRA_MODULES_OSX) $(EXTRA_MODULES_FREEBSD) $(EXTRA_MODULES_WIN32)) \
	std/internal/windows/advapi32.d \
	std/windows/registry.d std/c/linux/pthread.d std/c/linux/termios.d \
	std/c/linux/tipc.d std/net/isemail.d std/net/curl.d

# C files to be part of the build
C_MODULES = $(addprefix etc/c/zlib/, adler32 compress crc32 deflate	\
	gzclose gzlib gzread gzwrite infback inffast inflate inftrees trees uncompr zutil)
C_FILES = $(addsuffix .c,$(C_MODULES))
# C files that are not compiled (right now only zlib-related)
C_EXTRAS = $(addprefix etc/c/zlib/, algorithm.txt ChangeLog crc32.h	\
deflate.h example.c inffast.h inffixed.h inflate.h inftrees.h		\
linux.mak minigzip.c osx.mak README trees.h win32.mak zconf.h		\
gzguts.h zlib.3 zlib.h zutil.h)
# Aggregate all C files over all OSs (this is for the zip file)
ALL_C_FILES = $(C_FILES) $(C_EXTRAS)

OBJS = $(addsuffix $(DOTOBJ),$(addprefix $(ROOT)/,$(C_MODULES)))

################################################################################
# Rules begin here
################################################################################

ifeq ($(BUILD),)
# No build was defined, so here we define release and debug
# targets. BUILD is not defined in user runs, only by recursive
# self-invocations. So the targets in this branch are accessible to
# end users.
release :
	$(MAKE) --no-print-directory -f $(MAKEFILE) OS=$(OS) MODEL=$(MODEL) BUILD=release
debug :
	$(MAKE) --no-print-directory -f $(MAKEFILE) OS=$(OS) MODEL=$(MODEL) BUILD=debug
unittest :
	$(MAKE) --no-print-directory -f $(MAKEFILE) OS=$(OS) MODEL=$(MODEL) BUILD=debug unittest
	$(MAKE) --no-print-directory -f $(MAKEFILE) OS=$(OS) MODEL=$(MODEL) BUILD=release unittest
else
# This branch is normally taken in recursive builds. All we need to do
# is set the default build to $(BUILD) (which is either debug or
# release) and then let the unittest depend on that build's unittests.
$(BUILD) : $(LIB)
unittest : $(addsuffix $(DOTEXE),$(addprefix $(ROOT)/unittest/,$(D_MODULES)))
endif

################################################################################

$(ROOT)/%$(DOTOBJ) : %.c
	@[ -d $(dir $@) ] || mkdir -p $(dir $@) || [ -d $(dir $@) ]
	$(CC) -c $(CFLAGS) $< -o$@

$(LIB) : $(OBJS) $(ALL_D_FILES) $(DRUNTIME)
	$(DMD) $(DFLAGS) -lib -of$@ $(DRUNTIME) $(D_FILES) $(OBJS)

ifeq (osx,$(OS))
# Build fat library that combines the 32 bit and the 64 bit libraries
libphobos2.a : generated/osx/release/32/libphobos2.a generated/osx/release/64/libphobos2.a
	lipo generated/osx/release/32/libphobos2.a generated/osx/release/64/libphobos2.a -create -output generated/osx/release/libphobos2.a
endif

$(addprefix $(ROOT)/unittest/,$(DISABLED_TESTS)) :
	@echo Testing $@ - disabled

$(ROOT)/unittest/%$(DOTEXE) : %.d $(LIB) $(ROOT)/emptymain.d
	@echo Testing $@
	@$(DMD) $(DFLAGS) -unittest $(LINKOPTS) $(subst /,$(PATHSEP),"-of$@") \
	 	$(ROOT)/emptymain.d $<
# make the file very old so it builds and runs again if it fails
	@touch -t 197001230123 $@
# run unittest in its own directory
	@$(RUN) $@
# succeeded, render the file new again
	@touch $@

# Disable implicit rule
%$(DOTEXE) : %$(DOTOBJ)

$(ROOT)/emptymain.d : $(ROOT)/.directory
	@echo 'void main(){}' >$@

$(ROOT)/.directory :
	mkdir -p $(ROOT) || exists $(ROOT)
	touch $@

clean :
	rm -rf $(ROOT_OF_THEM_ALL) $(ZIPFILE) $(DOC_OUTPUT_DIR)

zip :
	zip $(ZIPFILE) $(MAKEFILE) $(ALL_D_FILES) $(ALL_C_FILES)

install : release
	sudo cp $(LIB) /usr/lib/

$(DRUNTIME) :
	$(MAKE) -C $(DRUNTIME_PATH) -f posix.mak MODEL=$(MODEL)

###########################################################
# html documentation

HTMLS=$(addprefix $(DOC_OUTPUT_DIR)/, $(subst /,_,$(subst .d,.html,	\
	$(SRC_DOCUMENTABLES))))
BIGHTMLS=$(addprefix $(BIGDOC_OUTPUT_DIR)/, $(subst /,_,$(subst	\
	.d,.html, $(SRC_DOCUMENTABLES))))

$(DOC_OUTPUT_DIR)/. :
	mkdir -p $@

$(DOC_OUTPUT_DIR)/std_%.html : std/%.d $(STDDOC)
	$(DDOC) $(DDOCFLAGS)  $(STDDOC) -Df$@ $<

$(DOC_OUTPUT_DIR)/std_meta.html : std/internal/meta/meta.d $(STDDOC)
	$(DDOC) $(DDOCFLAGS)  $(STDDOC) -Df$@ $<

$(DOC_OUTPUT_DIR)/std_c_%.html : std/c/%.d $(STDDOC)
	$(DDOC) $(DDOCFLAGS)  $(STDDOC) -Df$@ $<

$(DOC_OUTPUT_DIR)/std_c_linux_%.html : std/c/linux/%.d $(STDDOC)
	$(DDOC) $(DDOCFLAGS)  $(STDDOC) -Df$@ $<

$(DOC_OUTPUT_DIR)/std_c_windows_%.html : std/c/windows/%.d $(STDDOC)
	$(DDOC) $(DDOCFLAGS) -Df$@ $<

$(DOC_OUTPUT_DIR)/std_net_%.html : std/net/%.d $(STDDOC)
	$(DDOC) $(DDOCFLAGS)  $(STDDOC) -Df$@ $<

$(DOC_OUTPUT_DIR)/etc_c_%.html : etc/c/%.d $(STDDOC)
	$(DDOC) $(DDOCFLAGS)  $(STDDOC) -Df$@ $<

$(DOC_OUTPUT_DIR)/%.html : %.d $(STDDOC)
	$(DDOC) $(DDOCFLAGS)  $(STDDOC) -Df$@ $<

html : $(DOC_OUTPUT_DIR)/. $(HTMLS) $(STYLECSS_TGT)

rsync-prerelease : html
	rsync -avz $(DOC_OUTPUT_DIR)/ d-programming@digitalmars.com:data/phobos-prerelease/
	rsync -avz $(WEBSITE_DIR)/ d-programming@digitalmars.com:data/phobos-prerelase/

html_consolidated :
	$(DDOC) $(DDOCFLAGS) -Df$(DOCSRC)/std_consolidated_header.html $(DOCSRC)/std_consolidated_header.dd
	$(DDOC) $(DDOCFLAGS) -Df$(DOCSRC)/std_consolidated_footer.html $(DOCSRC)/std_consolidated_footer.dd
	$(MAKE) DOC_OUTPUT_DIR=$(BIGDOC_OUTPUT_DIR) STDDOC=$(BIGSTDDOC) html -j 8
	cat $(DOCSRC)/std_consolidated_header.html $(BIGHTMLS)	\
	$(DOCSRC)/std_consolidated_footer.html > $(DOC_OUTPUT_DIR)/std_consolidated.html
<|MERGE_RESOLUTION|>--- conflicted
+++ resolved
@@ -154,17 +154,10 @@
 STD_MODULES = $(addprefix std/, algorithm array ascii base64 bigint		\
         bitmanip compiler complex concurrency container conv		\
         cpuid cstream ctype csv datetime demangle encoding exception	\
-<<<<<<< HEAD
-        file format functional getopt json loader math mathspecial md5 	\
-        meta metastrings mmfile numeric	outbuffer parallelism path perf \
-        process random range regex regexp signals socket socketstream 	\
-        stdint stdio stdiobase stream string syserror system traits 	\
-=======
         file format functional getopt json math mathspecial md5	\
-        metastrings mmfile numeric outbuffer parallelism path perf		\
+        meta metastrings mmfile numeric outbuffer parallelism path perf	\
         process random range regex regexp signals socket socketstream	\
         stdint stdio stdiobase stream string syserror system traits		\
->>>>>>> 944987d4
         typecons typetuple uni uri utf variant xml zip zlib)
 
 STD_NET_MODULES = $(addprefix std/net/, isemail curl)
